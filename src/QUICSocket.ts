--- conflicted
+++ resolved
@@ -90,7 +90,6 @@
       return;
     }
 
-<<<<<<< HEAD
     // Apparently if it is a UDP datagram
     // it could be a QUIC datagram, and not part of any connection
     // However I don't know how the DCID would work in a QUIC dgram
@@ -207,11 +206,9 @@
     // if it is for handling a new connection
     // Then we must use a "single" server to do this
     // But on the client side
-=======
     // The DCID is the ID that the remote peer picked for us.
     // Unlike the SCID it is guaranteed to exist for all QUIC packets.
-    const dcid = header.dcid;
->>>>>>> def2020f
+    // const dcid = header.dcid;
 
 
 
